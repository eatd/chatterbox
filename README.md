
<img width="1200" height="600" alt="Chatterbox-Multilingual" src="https://www.resemble.ai/wp-content/uploads/2025/09/Chatterbox-Multilingual-1.png" />

# Chatterbox TTS

[![Alt Text](https://img.shields.io/badge/listen-demo_samples-blue)](https://resemble-ai.github.io/chatterbox_demopage/)
[![Alt Text](https://huggingface.co/datasets/huggingface/badges/resolve/main/open-in-hf-spaces-sm.svg)](https://huggingface.co/spaces/ResembleAI/Chatterbox)
[![Alt Text](https://static-public.podonos.com/badges/insight-on-pdns-sm-dark.svg)](https://podonos.com/resembleai/chatterbox)
[![Discord](https://img.shields.io/discord/1377773249798344776?label=join%20discord&logo=discord&style=flat)](https://discord.gg/rJq9cRJBJ6)

_Made with ♥️ by <a href="https://resemble.ai" target="_blank"><img width="100" alt="resemble-logo-horizontal" src="https://github.com/user-attachments/assets/35cf756b-3506-4943-9c72-c05ddfa4e525" /></a>

We're excited to introduce **Chatterbox Multilingual**, [Resemble AI's](https://resemble.ai) first production-grade open source TTS model supporting **23 languages** out of the box. Licensed under MIT, Chatterbox has been benchmarked against leading closed-source systems like ElevenLabs, and is consistently preferred in side-by-side evaluations.

Whether you're working on memes, videos, games, or AI agents, Chatterbox brings your content to life across languages. It's also the first open source TTS model to support **emotion exaggeration control** with robust **multilingual zero-shot voice cloning**. Try the english only version now on our [English Hugging Face Gradio app.](https://huggingface.co/spaces/ResembleAI/Chatterbox). Or try the multilingual version on our [Multilingual Hugging Face Gradio app.](https://huggingface.co/spaces/ResembleAI/Chatterbox-Multilingual-TTS).

If you like the model but need to scale or tune it for higher accuracy, check out our competitively priced TTS service (<a href="https://resemble.ai">link</a>). It delivers reliable performance with ultra-low latency of sub 200ms—ideal for production use in agents, applications, or interactive media.

# Key Details
- Multilingual, zero-shot TTS supporting 23 languages
- SoTA zeroshot English TTS
- 0.5B Llama backbone
- Unique exaggeration/intensity control
- Ultra-stable with alignment-informed inference
- Trained on 0.5M hours of cleaned data
- Watermarked outputs
- Easy voice conversion script
- [Outperforms ElevenLabs](https://podonos.com/resembleai/chatterbox)

# Supported Languages 
Arabic (ar) • Danish (da) • German (de) • Greek (el) • English (en) • Spanish (es) • Finnish (fi) • French (fr) • Hebrew (he) • Hindi (hi) • Italian (it) • Japanese (ja) • Korean (ko) • Malay (ms) • Dutch (nl) • Norwegian (no) • Polish (pl) • Portuguese (pt) • Russian (ru) • Swedish (sv) • Swahili (sw) • Turkish (tr) • Chinese (zh)
# Tips
- **General Use (TTS and Voice Agents):**
  - Ensure that the reference clip matches the specified language tag. Otherwise, language transfer outputs may inherit the accent of the reference clip’s language. To mitigate this, set `cfg_weight` to `0`.
  - The default settings (`exaggeration=0.5`, `cfg_weight=0.5`) work well for most prompts across all languages.
  - If the reference speaker has a fast speaking style, lowering `cfg_weight` to around `0.3` can improve pacing.
  - You can pass a list of reference audio files to `audio_prompt_path` (or `target_voice_path` in voice conversion) and the
    library will trim silence and loudness-normalise the takes before computing the conditioning.

- **Expressive or Dramatic Speech:**
  - Try lower `cfg_weight` values (e.g. `~0.3`) and increase `exaggeration` to around `0.7` or higher.
  - Higher `exaggeration` tends to speed up speech; reducing `cfg_weight` helps compensate with slower, more deliberate pacing.


# Installation
```shell
pip install chatterbox-tts
```

Alternatively, you can install from source:
```shell
# conda create -yn chatterbox python=3.11
# conda activate chatterbox

git clone https://github.com/resemble-ai/chatterbox.git
cd chatterbox
pip install -e .
```
We developed and tested Chatterbox on Python 3.11 on Debian 11 OS; the versions of the dependencies are pinned in `pyproject.toml` to ensure consistency. You can modify the code or dependencies in this installation mode.

# Usage
```python
import torchaudio as ta
from chatterbox.tts import ChatterboxTTS
from chatterbox.mtl_tts import ChatterboxMultilingualTTS

# English example
model = ChatterboxTTS.from_pretrained(device="cuda")

text = "Ezreal and Jinx teamed up with Ahri, Yasuo, and Teemo to take down the enemy's Nexus in an epic late-game pentakill."
wav = model.generate(text)
ta.save("test-english.wav", wav, model.sr)

# Multilingual examples
multilingual_model = ChatterboxMultilingualTTS.from_pretrained(device=device)

french_text = "Bonjour, comment ça va? Ceci est le modèle de synthèse vocale multilingue Chatterbox, il prend en charge 23 langues."
wav_french = multilingual_model.generate(spanish_text, language_id="fr")
ta.save("test-french.wav", wav_french, model.sr)

chinese_text = "你好，今天天气真不错，希望你有一个愉快的周末。"
wav_chinese = multilingual_model.generate(chinese_text, language_id="zh")
ta.save("test-chinese.wav", wav_chinese, model.sr)

# If you want to synthesize with a different voice, specify one or more audio prompts
AUDIO_PROMPTS = ["YOUR_FILE.wav", "ANOTHER_TAKE.wav"]
wav = model.generate(text, audio_prompt_path=AUDIO_PROMPTS)
ta.save("test-2.wav", wav, model.sr)
```
When you pass multiple prompts, Chatterbox automatically trims leading/trailing silence and loudness-normalises them before
deriving the speaker embedding so that the resulting timbre is more stable.
See `example_tts.py` and `example_vc.py` for more examples.

<<<<<<< HEAD
### Voice cloning quickstart (Gradio)

Launch the guided voice cloning UI for step-by-step conditioning and synthesis:

```bash
python gradio_voice_clone_app.py
```

The app lets you record or upload a short reference take, drop in extra clean takes for more stable cloning, tweak the expressiveness controls, and export the generated voice in one click.

## Fine-tuning
You can fine-tune the model with LoRA adapters using `scripts/train_lora.py`:

```bash
python scripts/train_lora.py --manifest train_list.txt --device cuda
```

# Supported Lanugage
Currenlty only English.

=======
>>>>>>> bf169fe5
# Acknowledgements
- [Cosyvoice](https://github.com/FunAudioLLM/CosyVoice)
- [Real-Time-Voice-Cloning](https://github.com/CorentinJ/Real-Time-Voice-Cloning)
- [HiFT-GAN](https://github.com/yl4579/HiFTNet)
- [Llama 3](https://github.com/meta-llama/llama3)
- [S3Tokenizer](https://github.com/xingchensong/S3Tokenizer)

# Built-in PerTh Watermarking for Responsible AI

Every audio file generated by Chatterbox includes [Resemble AI's Perth (Perceptual Threshold) Watermarker](https://github.com/resemble-ai/perth) - imperceptible neural watermarks that survive MP3 compression, audio editing, and common manipulations while maintaining nearly 100% detection accuracy.


## Watermark extraction

You can look for the watermark using the following script.

```python
import perth
import librosa

AUDIO_PATH = "YOUR_FILE.wav"

# Load the watermarked audio
watermarked_audio, sr = librosa.load(AUDIO_PATH, sr=None)

# Initialize watermarker (same as used for embedding)
watermarker = perth.PerthImplicitWatermarker()

# Extract watermark
watermark = watermarker.get_watermark(watermarked_audio, sample_rate=sr)
print(f"Extracted watermark: {watermark}")
# Output: 0.0 (no watermark) or 1.0 (watermarked)
```


# Official Discord

👋 Join us on [Discord](https://discord.gg/rJq9cRJBJ6) and let's build something awesome together!

# Citation
If you find this model useful, please consider citing.
```
@misc{chatterboxtts2025,
  author       = {{Resemble AI}},
  title        = {{Chatterbox-TTS}},
  year         = {2025},
  howpublished = {\url{https://github.com/resemble-ai/chatterbox}},
  note         = {GitHub repository}
}
```
# Disclaimer
Don't use this model to do bad things. Prompts are sourced from freely available data on the internet.<|MERGE_RESOLUTION|>--- conflicted
+++ resolved
@@ -91,7 +91,6 @@
 deriving the speaker embedding so that the resulting timbre is more stable.
 See `example_tts.py` and `example_vc.py` for more examples.
 
-<<<<<<< HEAD
 ### Voice cloning quickstart (Gradio)
 
 Launch the guided voice cloning UI for step-by-step conditioning and synthesis:
@@ -112,8 +111,6 @@
 # Supported Lanugage
 Currenlty only English.
 
-=======
->>>>>>> bf169fe5
 # Acknowledgements
 - [Cosyvoice](https://github.com/FunAudioLLM/CosyVoice)
 - [Real-Time-Voice-Cloning](https://github.com/CorentinJ/Real-Time-Voice-Cloning)
